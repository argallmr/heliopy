"""
Methods for importing data from the WIND spacecraft.

All data is publically available at ftp://spdf.gsfc.nasa.gov/pub/data/wind.
See https://wind.nasa.gov/data_sources.php for more information on different
data products.
"""
import pathlib as path

import pandas as pd
import numpy as np
import astropy.units as u
import cdflib
import datetime as dt
from collections import OrderedDict

from heliopy.data import util
from heliopy import config

data_dir = path.Path(config['download_dir'])
wind_dir = data_dir / 'wind'
use_hdf = config['use_hdf']
remote_wind_dir = 'ftp://spdf.gsfc.nasa.gov/pub/data/wind/'


def _load_wind_cdf(starttime, endtime, instrument,
                   data_product, fname, badvalues={}, keys=None):
    relative_dir = path.Path(instrument) / data_product
    # Get directories and filenames
    dirs = []
    fnames = []
    daylist = util._daysplitinterval(starttime, endtime)
    for day in daylist:
        date = day[0]
        filename = 'wi_{}_{}{:02}{:02}_v01'.format(
            fname, date.year, date.month, date.day)
        fnames.append(filename)
        local_dir = relative_dir / str(date.year)
        dirs.append(local_dir)
    extension = '.cdf'
    local_base_dir = wind_dir
    remote_base_url = remote_wind_dir

    def download_func(remote_base_url, local_base_dir, directory,
                      fname, extension):
        remote_url = '{}{}'.format(remote_base_url, directory)
        util.load(fname + extension,
                  local_base_dir / directory,
                  remote_url)

    def processing_func(cdf):
        return util.cdf2df(cdf, 'Epoch', badvalues=badvalues)

    return util.process(dirs, fnames, extension, local_base_dir,
                        remote_base_url, download_func, processing_func,
                        starttime, endtime, keys=keys)


def swe_h1(starttime, endtime):
    """
    Import 'h1' (Bi-Maxwellian, Anisotropic Analysis of Protons and Alphas)
    solar wind ion data product from WIND.

    Parameters
    ----------
    starttime : datetime
        Interval start time.
    endtime : datetime
        Interval end time.

    Returns
    -------
    data : :class:`~sunpy.timeseries.TimeSeries`
    """
    instrument = 'swe'
    data_product = 'swe_h1'
    fname = 'h1_swe'
    badvalues = {'Proton_V_nonlin': 99999.9,
                 'Proton_sigmaV_nonlin': 99999.9,
                 'Proton_VY_nonlin': 99999.9,
                 'Proton_sigmaVY_nonlin': 99999.9,
                 'Proton_W_nonlin': 99999.9,
                 'Proton_sigmaW_nonlin': 99999.9,
                 'Proton_Wperp_nonlin': 99999.9,
                 'Proton_sigmaWperp_nonlin': 99999.9,
                 'Proton_Wpar_nonlin': 99999.9,
                 'Proton_sigmaWpar_nonlin': 99999.9,
                 'EW_flowangle': 99999.9,
                 'SigmaEW_flowangle': 99999.9,
                 'NS_flowangle': 99999.9,
                 'SigmaNS_flowangle': 99999.9,
                 'Alpha_V_nonlin': 99999.9,
                 'Alpha_sigmaV_nonlin': 99999.9,
                 'Alpha_VX_nonlin': 99999.9,
                 'Alpha_sigmaVX_nonlin': 99999.9,
                 'Alpha_VY_nonlin': 99999.9,
                 'Alpha_sigmaVY_nonlin': 99999.9,
                 'Alpha_VZ_nonlin': 99999.9,
                 'Alpha_sigmaVZ_nonlin': 99999.9,
                 'Alpha_W_nonlin': 99999.9,
                 'Alpha_sigmaW_nonlin': 99999.9,
                 'Alpha_Wperp_nonlin': 99999.9,
                 'Alpha_sigmaWperp_nonlin': 99999.9,
                 'Alpha_Wpar_nonlin': 99999.9,
                 'Alpha_sigmaWpar_nonlin': 99999.9,
                 'Alpha_Na_nonlin': 99999.9,
                 'Alpha_sigmaNa_nonlin': 99999.9,
                 'Proton_Wperp_moment': 99999.9,
                 'Proton_Wpar_moment': 99999.9,
                 'Alpha_Na_nonlin': 100000.0,
                 'Alpha_sigmaNa_nonlin': 100000.0}
<<<<<<< HEAD
    keys = {'fit_flag': 'fit_flag',
            'year': 'year',
            'doy': 'doy',
            'Proton_V_nonlin': 'Proton_V_nonlin',
            'Proton_sigmaV_nonlin': 'Proton_sigmaV_nonlin',
            'Proton_VX_nonlin': 'Proton_VX_nonlin',
            'Proton_sigmaVX_nonlin': 'Proton_sigmaVX_nonlin',
            'Proton_VY_nonlin': 'Proton_VY_nonlin',
            'Proton_sigmaVY_nonlin': 'Proton_sigmaVY_nonlin',
            'Proton_VZ_nonlin': 'Proton_VZ_nonlin',
            'Proton_sigmaVZ_nonlin': 'Proton_sigmaVZ_nonlin',
            'Proton_W_nonlin': 'Proton_W_nonlin',
            'Proton_sigmaW_nonlin': 'Proton_sigmaW_nonlin',
            'Proton_Wperp_nonlin': 'Proton_Wperp_nonlin',
            'Proton_sigmaWperp_nonlin': 'Proton_sigmaWperp_nonlin',
            'Proton_Wpar_nonlin': 'Proton_Wpar_nonlin',
            'Proton_sigmaWpar_nonlin': 'Proton_sigmaWpar_nonlin',
            'EW_flowangle': 'EW_flowangle',
            'SigmaEW_flowangle': 'SigmaEW_flowangle',
            'NS_flowangle': 'NS_flowangle',
            'SigmaNS_flowangle': 'SigmaNS_flowangle',
            'Proton_Np_nonlin': 'Proton_Np_nonlin',
            'Proton_sigmaNp_nonlin': 'Proton_sigmaNp_nonlin',
            'Alpha_V_nonlin': 'Alpha_V_nonlin',
            'Alpha_sigmaV_nonlin': 'Alpha_sigmaV_nonlin',
            'Alpha_VX_nonlin': 'Alpha_VX_nonlin',
            'Alpha_sigmaVX_nonlin': 'Alpha_sigmaVX_nonlin',
            'Alpha_VY_nonlin': 'Alpha_VY_nonlin',
            'Alpha_sigmaVY_nonlin': 'Alpha_sigmaVY_nonlin',
            'Alpha_VZ_nonlin': 'Alpha_VZ_nonlin',
            'Alpha_sigmaVZ_nonlin': 'Alpha_sigmaVZ_nonlin',
            'Alpha_W_nonlin': 'Alpha_W_nonlin',
            'Alpha_sigmaW_nonlin': 'Alpha_sigmaW_nonlin',
            'Alpha_Wperp_nonlin': 'Alpha_Wperp_nonlin',
            'Alpha_sigmaWperp_nonlin': 'Alpha_sigmaWperp_nonlin',
            'Alpha_Wpar_nonlin': 'Alpha_Wpar_nonlin',
            'Alpha_sigmaWpar_nonlin': 'Alpha_sigmaWpar_nonlin',
            'Alpha_Na_nonlin': 'Alpha_Na_nonlin',
            'Alpha_sigmaNa_nonlin': 'Alpha_sigmaNa_nonlin',
            'ChisQ_DOF_nonlin': 'ChisQ_DOF_nonlin',
            'Peak_doy': 'Peak_doy',
            'sigmaPeak_doy': 'sigmaPeak_doy',
            'Proton_V_moment': 'Proton_V_moment',
            'Proton_VX_moment': 'Proton_VX_moment',
            'Proton_VY_moment': 'Proton_VY_moment',
            'Proton_VZ_moment': 'Proton_VZ_moment',
            'Proton_W_moment': 'Proton_W_moment',
            'Proton_Wperp_moment': 'Proton_Wperp_moment',
            'Proton_Wpar_moment': 'Proton_Wpar_moment',
            'Proton_Np_moment': 'Proton_Np_moment',
            'BX': 'BX',
            'BY': 'BY',
            'BZ': 'BZ',
            'Ang_dev': 'Ang_dev',
            'dev': 'dev',
            'xgse': 'xgse',
            'ygse': 'ygse',
            'zgse': 'zgse',
            'ygsm': 'ygsm',
            'zgsm': 'zgsm'}
=======
    keys = {'T_a': 'T_a',
            'T_p': 'T_p',
            'n_a': 'n_a',
            'n_p': 'n_p',
            'va_x': 'va_x',
            'va_y': 'va_y',
            'va_z': 'va_z',
            'vp_x': 'vp_x',
            'vp_y': 'vp_y',
            'vp_z': 'vp_z'}
>>>>>>> c80aff2d
    return _load_wind_cdf(starttime, endtime, instrument,
                          data_product, fname, badvalues, keys=keys)


def swe_h3(starttime, endtime):
    """
    Import 'h3' solar wind electron data product from WIND.

    Electron pitch angle files providing electron fluxes at 30 directional bins
    relative to the instantaneous magnetic field direction at 13 different
    energy levels

    Parameters
    ----------
    starttime : datetime
        Interval start time.
    endtime : datetime
        Interval end time.

    Returns
    -------
    data : :class:`~sunpy.timeseries.TimeSeries`
    """
    relative_dir = path.Path('swe') / 'swe_h3'
    # Get directories and filenames
    dirs = []
    fnames = []
    units = OrderedDict([('Angle', u.deg),
                        ('Energy', u.eV)])
<<<<<<< HEAD
    distkeys = []
    for i in range(0, 13):
        distkeys.append('f_pitch_E' + str(i).zfill(2))
    anglelabels = []
    for i in range(0, 30):
        anglelabels.append((i + 0.5) * np.pi / 30)
    timekey = 'Epoch'
    energykey = 'Ve'
    energy_dict = {energykey: 'Energy'}
    time_dict = {timekey: 'Time'}
    dist_dict = dict(zip(distkeys, distkeys))
    keys = dist_dict
    keys.update(time_dict)
    keys.update(energy_dict)
=======
    keys = {'Angle': 'Angle',
            'Energy': 'Energy',
            'df': 'df'}
>>>>>>> c80aff2d
    daylist = util._daysplitinterval(starttime, endtime)
    for day in daylist:
        date = day[0]
        filename = 'wi_h3_swe_{}{:02}{:02}_v01'.format(
            date.year, date.month, date.day)
        fnames.append(filename)
        local_dir = relative_dir / str(date.year)
        dirs.append(local_dir)
    extension = '.cdf'
    local_base_dir = wind_dir
    remote_base_url = remote_wind_dir

    def download_func(remote_base_url, local_base_dir, directory,
                      fname, extension):
        remote_url = '{}{}'.format(remote_base_url, directory)
        util.load(fname + extension,
                  local_base_dir / directory,
                  remote_url)

    def processing_func(cdf):

        df = util.pitchdist_cdf2df(cdf, distkeys, energykey, timekey,
                                   anglelabels)
        df = df.reset_index(level=['Energy', 'Angle'])
        return df

    return util.process(dirs, fnames, extension, local_base_dir,
                        remote_base_url, download_func, processing_func,
                        starttime, endtime, units=units, keys=keys)


def mfi_h0(starttime, endtime):
    """
    Import 'mfi_h0' magnetic field data product from WIND.

    Parameters
    ----------
    starttime : datetime
        Interval start time.
    endtime : datetime
        Interval end time.

    Returns
    -------
    data : :class:`~sunpy.timeseries.TimeSeries`
    """
    units = OrderedDict([('Bx_gse', u.nT), ('By_gse', u.nT),
                        ('Bz_gse', u.nT)])
    keys = {'Bx_gse': 'Bx_gse',
            'By_gse': 'By_gse',
            'Bz_gse': 'Bz_gse'}
    return _mfi(starttime, endtime, 'h0', units=units, keys=keys)


def mfi_h2(starttime, endtime):
    """
    Import 'mfi_h2' magnetic field data product from WIND.

    The highest time resolution data (11 vectors/sec usually, and
    22 vectors/sec when near Earth)

    Parameters
    ----------
    starttime : datetime
        Interval start time.
    endtime : datetime
        Interval end time.

    Returns
    -------
    data : :class:`~sunpy.timeseries.TimeSeries`
    """
    units = OrderedDict([('Bx_gse', u.nT), ('By_gse', u.nT),
                        ('Bz_gse', u.nT)])
    keys = {'Bx_gse': 'Bx_gse',
            'By_gse': 'By_gse',
            'Bz_gse': 'Bz_gse'}

    return _mfi(starttime, endtime, 'h2', units=units, keys=keys)


def _mfi(starttime, endtime, version, units=None, keys=None):
    """
    Import mfi magnetic field data products from WIND.

    Parameters
    ----------
    starttime : datetime
        Interval start time.
    endtime : datetime
        Interval end time.

    Returns
    -------
    data : DataFrame
    """
    # Directory relative to main WIND data directory
    relative_dir = path.Path('mfi') / ('mfi_' + version)
    # Get directories and filenames
    dirs = []
    fnames = []
    epoch_dict = {'h0': 'Epoch3', 'h2': 'Epoch'}
    mag_dict = {'h0': 'B3GSE', 'h2': 'BGSE'}

    epoch_key = epoch_dict[version]
    mag_key = mag_dict[version]

    keys = {mag_key: ['Bx_gse', 'By_gse', 'Bz_gse'],
            epoch_key: 'Time'}
    daylist = util._daysplitinterval(starttime, endtime)
    for day in daylist:
        date = day[0]
        # Absolute path to local directory for this data file
        local_dir = relative_dir / str(day[0].year)
        dirs.append(local_dir)
        filename = 'wi_' + version + '_mfi_' +\
            str(date.year) +\
            str(date.month).zfill(2) +\
            str(date.day).zfill(2) +\
            '_v05'
        fnames.append(filename)

    extension = '.cdf'
    local_base_dir = wind_dir
    remote_base_url = remote_wind_dir

    def download_func(remote_base_url, local_base_dir, directory,
                      fname, extension):
        remote_url = '{}{}'.format(remote_base_url, directory)
        util.load(fname + extension,
                  local_base_dir / directory,
                  remote_url, guessversion=True)

    def processing_func(cdf):

        badvalues = {'Bx_gse': -1e+31,
                     'By_gse': -1e+31,
                     'Bz_gse': -1e+31}
        df = util.cdf2df(cdf, index_key=epoch_key, keys=keys,
                         badvalues=badvalues)
        return df

    return util.process(dirs, fnames, extension, local_base_dir,
                        remote_base_url, download_func, processing_func,
                        starttime, endtime, units=units, keys=keys)


def threedp_pm(starttime, endtime):
    """
    Import 'pm' wind data.

    3 second time resolution solar wind proton and alpha particle moments from
    the PESA LOW sensor, computed on-board the spacecraft

    Parameters
    ----------
    starttime : datetime
        Interval start time.
    endtime : datetime
        Interval end time.

    Returns
    -------
    data : :class:`~sunpy.timeseries.TimeSeries`
    """
    # Directory relative to main WIND data directory
    relative_dir = path.Path('3dp') / '3dp_pm'

    daylist = util._daysplitinterval(starttime, endtime)
    data = []
    for day in daylist:
        date = day[0]
        this_relative_dir = relative_dir / str(day[0].year)
        # Absolute path to local directory for this data file
        local_dir = wind_dir / this_relative_dir
        filename = 'wi_pm_3dp_' +\
            str(date.year) +\
            str(date.month).zfill(2) +\
            str(date.day).zfill(2) +\
            '_v05.cdf'
        hdfname = filename[:-4] + 'hdf'
        hdfloc = local_dir / hdfname
        if hdfloc.exists():
            df = pd.read_hdf(hdfloc)
            data.append(df)
            continue

        util._checkdir(local_dir)
        remote_url = remote_wind_dir + str(this_relative_dir)
        cdf = util.load(filename, local_dir, remote_url, guessversion=True)
        if cdf is None:
            print('File {}/{} not available\n'.format(remote_url, filename))
            continue

        keys = {'A_DENS': 'n_a',
                'A_TEMP': 'T_a',
                'A_VELS': ['va_x', 'va_y', 'va_z'],
                'P_DENS': 'n_p',
                'P_TEMP': 'T_p',
                'P_VELS': ['vp_x', 'vp_y', 'vp_z'],
                'Epoch': 'Time'}
        df = util.cdf2df(cdf, index_key='Epoch', keys=keys)
        if use_hdf:
            df.to_hdf(hdfloc, 'pm', mode='w')
        data.append(df)

    return util.timefilter(data, starttime, endtime)


def threedp_sfpd(starttime, endtime):
    """
    Import 'sfpd' wind data.

    12 second energetic electron pitch-angle energy spectra from the foil SST

    Parameters
    ----------
    starttime : datetime
        Interval start time.
    endtime : datetime
        Interval end time.

    Returns
    -------
    data : :class:`~sunpy.timeseries.TimeSeries`
    """
    # Directory relative to main WIND data directory
    relative_dir = path.Path('3dp') / '3dp_sfpd'

    daylist = util._daysplitinterval(starttime, endtime)
    data = []
    mag = []
    for (date, _, _) in daylist:
        this_relative_dir = relative_dir / str(date.year)
        # Absolute path to local directory for this data file
        local_dir = wind_dir / this_relative_dir
        filename = 'wi_sfpd_3dp_{:{dfmt}}_v02'.format(
            date, dfmt='%Y%m%d')
        hdfname = filename + '.hdf'
        hdfloc = local_dir / hdfname
        if hdfloc.exists():
            df = pd.read_hdf(hdfloc)
            data.append(df)
            continue

        util._checkdir(local_dir)
        remote_url = remote_wind_dir + str(this_relative_dir)
        cdf = util.load(filename + '.cdf', local_dir, remote_url,
                        guessversion=True)
        if cdf is None:
            print('File {}/{} not available\n'.format(remote_url, filename))
            continue

        data_today = []
        # Loop through each timestamp to build up fluxes
        for non_empty_var in list(cdf.cdf_info().keys()):
            if 'variable' in non_empty_var.lower():
                if len(cdf.cdf_info()[non_empty_var]) > 0:
                    var_list = non_empty_var
                    break

        index_ = cdf.varget('Epoch')[...]
        index_ = cdflib.cdfepoch.breakdown(index_)
        index_ = np.asarray([dt.datetime(*x) for x in index_])
        energies_ = cdf.varget('ENERGY')[...]
        angles_ = cdf.varget('PANGLE')[...]
        fluxes_ = cdf.varget('FLUX')[...]
        magfield_ = cdf.varget('MAGF')[...]
        for i, time in enumerate(index_):
            energies = energies_[i, :]
            angles = angles_[i, :]
            fluxes = fluxes_[i, :, :]
            magfield = magfield_[i, :]
            index = pd.MultiIndex.from_product(
                ([time], energies, angles),
                names=['Time', 'Energy', 'Pitch angle'])
            df = pd.DataFrame(fluxes.ravel(), index=index, columns=['Flux'])
            df['Bx'] = magfield[0]
            df['By'] = magfield[1]
            df['Bz'] = magfield[2]
            data_today.append(df)
        data_today = pd.concat(data_today)
        data_today = data_today.sort_index()

        if use_hdf:
            data_today.to_hdf(hdfloc, 'sfpd', mode='w')
        data.append(data_today)

    data = util.timefilter(data, starttime, endtime)
    data = data.reset_index(level=['Energy', 'Pitch angle'])
    return data<|MERGE_RESOLUTION|>--- conflicted
+++ resolved
@@ -109,7 +109,7 @@
                  'Proton_Wpar_moment': 99999.9,
                  'Alpha_Na_nonlin': 100000.0,
                  'Alpha_sigmaNa_nonlin': 100000.0}
-<<<<<<< HEAD
+    
     keys = {'fit_flag': 'fit_flag',
             'year': 'year',
             'doy': 'doy',
@@ -170,18 +170,7 @@
             'zgse': 'zgse',
             'ygsm': 'ygsm',
             'zgsm': 'zgsm'}
-=======
-    keys = {'T_a': 'T_a',
-            'T_p': 'T_p',
-            'n_a': 'n_a',
-            'n_p': 'n_p',
-            'va_x': 'va_x',
-            'va_y': 'va_y',
-            'va_z': 'va_z',
-            'vp_x': 'vp_x',
-            'vp_y': 'vp_y',
-            'vp_z': 'vp_z'}
->>>>>>> c80aff2d
+    
     return _load_wind_cdf(starttime, endtime, instrument,
                           data_product, fname, badvalues, keys=keys)
 
@@ -211,7 +200,7 @@
     fnames = []
     units = OrderedDict([('Angle', u.deg),
                         ('Energy', u.eV)])
-<<<<<<< HEAD
+
     distkeys = []
     for i in range(0, 13):
         distkeys.append('f_pitch_E' + str(i).zfill(2))
@@ -226,11 +215,7 @@
     keys = dist_dict
     keys.update(time_dict)
     keys.update(energy_dict)
-=======
-    keys = {'Angle': 'Angle',
-            'Energy': 'Energy',
-            'df': 'df'}
->>>>>>> c80aff2d
+
     daylist = util._daysplitinterval(starttime, endtime)
     for day in daylist:
         date = day[0]
