"""
Methods for importing Helios data.

In general the data are available form a number of sources (replace 'helios1'
with 'helios2' in url to change probe):

* Distribution functions - Not publically available
* Merged plasma/mangetic field - |merged_url|
* 6 second cadence magnetic field - |6s_mag_url|

.. |merged_url| replace::
    ftp://cdaweb.gsfc.nasa.gov/pub/data/helios/helios1/merged/
.. |6s_mag_url| replace::
    ftp://cdaweb.gsfc.nasa.gov/pub/data/helios/helios1/mag/6sec_ness/

If the data is publically available, it will be dowloaded automatically if it
doesn't exist locally.
"""
from datetime import date, time, datetime, timedelta
from ftplib import FTP
import os
import pathlib as path
from urllib.error import URLError
from collections import OrderedDict
import warnings

import astropy.constants as constants
import astropy.units as u
import numpy as np
import pandas as pd

from heliopy import config
from heliopy.data import util

data_dir = config['download_dir']
use_hdf = config['use_hdf']
helios_dir = os.path.join(data_dir, 'helios')


def _check_probe(probe):
    probe = str(probe)
    assert probe == '1' or probe == '2', 'Probe number must be 1 or 2'
    return probe


def _dist_file_dir(probe, year, doy):
    return os.path.join(helios_dir,
                        'helios{}'.format(probe),
                        'dist',
                        '{}'.format(year),
                        '{}'.format(int(doy)))


def _loaddistfile(probe, year, doy, hour, minute, second):
    """
    Method to load a Helios distribution file.

    Returns opened file and location of file if file exists. If file doesn't
    exist raises an OSError.

    Parameters
    ----------
    probe : int, string
        Helios probe to import data from. Must be 1 or 2.
    year : int
        Year
    doy : int
        Day of year
    hour : int
        Hour.
    minute : int
        Minute
    second : int
        Second

    Returns
    -------
    f : file
        Opened distribution function file
    filename : string
        Filename of opened file
    """
    probe = _check_probe(probe)
    # Work out location of file
    yearstring = str(year)[-2:]
    filedir = _dist_file_dir(probe, year, doy)
    filename = os.path.join(filedir,
                            'h' + probe + 'y' + yearstring +
                            'd' + str(doy).zfill(3) +
                            'h' + str(hour).zfill(2) +
                            'm' + str(minute).zfill(2) +
                            's' + str(second).zfill(2) + '_')

    # Try to open distribution file
    for extension in ['hdm.0', 'hdm.1', 'ndm.0', 'ndm.1']:
        try:
            f = open(filename + extension)
            filename += extension
        except OSError:
            continue

    if 'f' not in locals():
        raise OSError('Could not find file with name ' +
                      filename[:-1])
    else:
        return f, filename


def _dist_filename_to_hms(path):
    """Given distribution filename, extract hour, minute, second"""
    # year = int(path[-21:-19]) + 1900
    # doy = int(path[-18:-15])
    hour = int(path[-14:-12])
    minute = int(path[-11:-9])
    second = int(path[-8:-6])
    return hour, minute, second


def integrated_dists(probe, starttime, endtime, verbose=False):
    """
    Returns the integrated distributions from experiments i1a and i1b in Helios
    distribution function files.

    The distributions are integrated over all angles and given as a function
    of proton velocity.

    Parameters
    ----------
    probe : int
        Helios probe to import data from. Must be 1 or 2.
    starttime : datetime
        Start of interval
    endtime : datetime
        End of interval
    verbose : bool, optional
        If ``True``, print information whilst loading. Default is ``False``.

    Returns
    -------
    distinfo : Series
        Infromation stored in the top of distribution function files.
    """
    extensions = ['hdm.0', 'hdm.1', 'ndm.0', 'ndm.1']
    distlist = {'a': [], 'b': []}
    starttime_orig = starttime

    # Loop through each day
    while starttime < endtime:
        year = starttime.year
        doy = starttime.strftime('%j')
        # Directory for today's distribution files
        dist_dir = _dist_file_dir(probe, year, doy)
        # Locaiton of hdf file to save to/load from
        hdffile = 'h' + probe + str(year) + str(doy).zfill(3) +\
            'integrated_dists.hdf'
        hdffile = os.path.join(dist_dir, hdffile)
        todays_dists = {'a': [], 'b': []}
        # Check if data is already saved
        if os.path.isfile(hdffile):
            for key in todays_dists:
                todays_dists[key] = pd.read_hdf(hdffile, key=key)
                distlist[key].append(todays_dists[key])
            starttime += timedelta(days=1)
            continue
        # If not saved, generate a derived file
        else:
            # Get every distribution function file present for this day
            for f in os.listdir(dist_dir):
                path = os.path.join(dist_dir, f)
                # Check for distribution function
                if path[-5:] in extensions:
                    hour, minute, second = _dist_filename_to_hms(path)
                    try:
                        a, b = integrated_dists_single(probe, year, doy,
                                                       hour, minute, second)
                    except RuntimeError as err:
                        strerr = 'No ion distribution function data in file'
                        if str(err) == strerr:
                            continue
                        raise err

                    t = datetime.combine(starttime.date(),
                                         time(hour, minute, second))
                    if verbose:
                        print(t)
                    dists = {'a': a, 'b': b}
                    for key in dists:
                        dist = dists[key]
                        dist['Time'] = t
                        dist = dist.set_index(['Time', 'v'], drop=True)
                        todays_dists[key].append(dist)
        # Go through a and b and concat all the data
        for key in todays_dists:
            todays_dists[key] = pd.concat(todays_dists[key])
            if use_hdf:
                todays_dists[key].to_hdf(hdffile, key=key, mode='a')
            distlist[key].append(todays_dists[key])
        starttime += timedelta(days=1)

    for key in distlist:
        distlist[key] = util.timefilter(distlist[key], starttime_orig, endtime)
    return distlist


def integrated_dists_single(probe, year, doy, hour, minute, second):
    """
    Returns the integrated distributions from experiments i1a and i1b in Helios
    distribution function files.

    The distributions are integrated over all angles and given as a function
    of proton velocity.

    Parameters
    ----------
    probe : int, string
        Helios probe to import data from. Must be 1 or 2.
    year : int
        Year
    doy : int
        Day of year
    hour : int
        Hour
    minute : int
        Minute.
    second : int
        Second

    Returns
    -------
    i1a : DataFrame
        i1a integrated distribution function.
    i1b : DataFrame
        i1b integrated distribution function.
    """
    probe = _check_probe(probe)
    f, _ = _loaddistfile(probe, year, doy, hour, minute, second)
    for line in f:
        if line[0:19] == ' 1-D i1a integrated':
            break
    # i1a distribution function
    i1adf = f.readline().split()
    f.readline()
    i1avs = f.readline().split()
    f.readline()
    # i1b distribution file
    i1bdf = f.readline().split()
    f.readline()
    i1bvs = f.readline().split()

    i1a = pd.DataFrame({'v': i1avs, 'df': i1adf}, dtype=float)
    i1b = pd.DataFrame({'v': i1bvs, 'df': i1bdf}, dtype=float)
    f.close()
    return i1a, i1b


def electron_dist_single(probe, year, doy, hour, minute, second,
                         remove_advect=False):
    """
    Read in 2D electron distribution function.

    Parameters
    ----------
    probe : int, string
        Helios probe to import data from. Must be 1 or 2.
    year : int
        Year
    doy : int
        Day of year
    hour : int
        Hour.
    minute : int
        Minute
    second : int
        Second
    remove_advect : bool, optional
        If ``False``, the distribution is returned in
        the spacecraft frame.

        If ``True``, the distribution is
        returned in the solar wind frame, by subtracting the spacecraft
        velocity from the velcoity of each bin. Note this significantly
        slows down reading in the distribution.

    Returns
    -------
    dist : DataFrame
        2D electron distribution function
    """
    probe = _check_probe(probe)
    f, filename = _loaddistfile(probe, year, doy, hour, minute, second)
    startline = None
    for i, line in enumerate(f):
        # Find start of electron distribution function
        if line[0:4] == ' 2-D':
            startline = i + 2
            # Throw away next line (just has max of distribution)
            f.readline()
            # Throw away next line (just has table headings)
            if f.readline()[0:27] == ' no electron data available':
                return None
            break
    nlines = None
    for i, line in enumerate(f):
        if 'Degree, Pizzo correction' in line:
            break
    nlines = i + 1
    if startline is None:
        return None
    ##########################################
    # Read and process electron distribution #
    ##########################################
    # Arguments for reading in data
    readargs = {'usecols': [0, 1, 2, 3, 4, 5],
                'names': ['Az', 'E_bin', 'pdf', 'counts', 'vx', 'vy'],
                'delim_whitespace': True,
                'skiprows': startline,
                'nrows': nlines}
    # Read in data
    dist = pd.read_table(filename, **readargs)
    if dist.empty:
        return None

    # Remove spacecraft abberation
    # Assumes that spacecraft motion is always in the ecliptic (x-y)
    # plane
    if remove_advect:
        params = distparams_single(probe, year, doy, hour, minute, second)
        dist['vx'] += params['helios_vr']
        dist['vy'] += params['helios_v']
    # Convert to SI units
    dist[['vx', 'vy']] *= 1e3
    dist['pdf'] *= 1e12
    # Calculate spherical coordinates of energy bins
    dist['|v|'], _, dist['phi'] =\
        util._cart2sph(dist['vx'], dist['vy'], 0)
    # Calculate bin energy assuming particles are electrons
    dist['E_electron'] = 0.5 * constants.m_e.value *\
        ((dist['|v|']) ** 2)

    # Convert to multi-index using Azimuth and energy bin
    dist = dist.set_index(['E_bin', 'Az'])
    f.close()
    return dist


def distparams(probe, starttime, endtime, verbose=False):
    """
    Read in distribution parameters found in the header of distribution files.

    Parameters
    ----------
    probe : int
        Helios probe to import data from. Must be 1 or 2.
    starttime : datetime
        Start of interval
    endtime : datetime
        End of interval
    verbose : bool, optional
        If ``True``, print information whilst loading. Default is ``False``.

    Returns
    -------
    distinfo : Series
        Infromation stored in the top of distribution function files
    """
    extensions = ['hdm.0', 'hdm.1', 'ndm.0', 'ndm.1']
    paramlist = []

    starttime_orig = starttime
    # Loop through each day
    while starttime < endtime:
        year = starttime.year
        doy = starttime.strftime('%j')
        # Directory for today's distribution files
        dist_dir = _dist_file_dir(probe, year, doy)
        # Locaiton of hdf file to save to/load from
        hdffile = 'h' + probe + str(year) + str(doy).zfill(3) +\
            'distparams.hdf'
        hdffile = os.path.join(dist_dir, hdffile)
        if os.path.isfile(hdffile):
            todays_params = pd.read_hdf(hdffile)
        elif not os.path.isdir(dist_dir):
            starttime += timedelta(days=1)
            continue
        else:
            todays_params = []
            # Get every distribution function file present for this day
            for f in os.listdir(dist_dir):
                path = os.path.join(dist_dir, f)
                # Check for distribution function
                if path[-5:] in extensions:
                    hour, minute, second = _dist_filename_to_hms(path)
                    if verbose:
                        print(starttime.date(), hour, minute, second)
                    p = distparams_single(probe, year, doy,
                                          hour, minute, second)
                    todays_params.append(p)

            todays_params = pd.concat(todays_params,
                                      ignore_index=True, axis=1).T
            todays_params = todays_params.set_index('Time', drop=False)
            # Convert columns to numeric types
            todays_params = todays_params.apply(pd.to_numeric, errors='ignore')
            if use_hdf:
                todays_params.to_hdf(hdffile, key='distparams', mode='w')

        paramlist.append(todays_params)
        starttime += timedelta(days=1)

    return util.timefilter(paramlist, starttime_orig, endtime)


def distparams_single(probe, year, doy, hour, minute, second):
    """
    Read in parameters from a single distribution function measurement.

    Parameters
    ----------
    probe : int, string
        Helios probe to import data from. Must be 1 or 2.
    year : int
        Year
    doy : int
        Day of year
    hour : int
        Hour
    minute : int
        Minute
    second : int
        Second

    Returns
    -------
    distparams : Series
        Distribution parameters from top of distribution function file.
    """
    probe = _check_probe(probe)
    f, _ = _loaddistfile(probe, year, doy, hour, minute, second)

    _, month, day = util.doy2ymd(year, doy)
    dtime = datetime(year, month, day, hour, minute, second)
    distparams = pd.Series(dtime, index=['Time'])
    # Ignore the Pizzo et. al. correction at top of file
    for _ in range(0, 3):
        f.readline()
    # Line of flags
    flags = f.readline().split()
    distparams['imode'] = int(flags[0])
    # Alternating energy/azimuth shift on?
    distparams['ishift'] = bool(flags[1])
    # Possibly H2 abberation shift?
    distparams['iperihelion_shift'] = bool(flags[2])
    # Indicates a HDM file which contained bad data (frames), but could be
    # handled as NDM file
    distparams['minus'] = int(flags[3])
    # 0 = no instrument, 1 = i1a, 2 = I3
    distparams['ion_instrument'] = int(flags[4])

    # 2 lines of Helios location information
    location = f.readline().split()
    distparams['r_sun'] = float(location[0])     # Heliospheric distance (AU)
    distparams['clong'] = float(location[1])    # Carrington longitude (deg)
    distparams['clat'] = float(location[2])     # Carrington lattitude (deg)
    distparams['carrot'] = int(f.readline().split()[0])   # Carrington cycle

    # 2 lines of Earth location information
    earth_loc = f.readline().split()
    # Heliospheric distance (AU)
    distparams['earth_rsun'] = float(earth_loc[0])
    # Carrington longitude (deg)
    distparams['earth_clong'] = float(earth_loc[1])
    # Carrington lattitude (deg)
    distparams['earth_clat'] = float(earth_loc[2])
    earth_loc = f.readline().split()
    # Angle between Earth and Helios (deg)
    distparams['earth_he_angle'] = float(earth_loc[0])
    # Carrington rotation
    distparams['earth_carrot'] = int(earth_loc[1])

    # Helios velocity information
    helios_v = f.readline().split()
    # Helios radial velocity (km/s)
    distparams['helios_vr'] = float(helios_v[0]) * 1731
    # Helios tangential velocity (km/s)
    distparams['helios_v'] = float(helios_v[1]) * 1731

    # i1a integrated ion parameters
    i1a_proton_params = f.readline().split()
    # Proton number density (cm^-3)
    distparams['np_i1a'] = float(i1a_proton_params[0])
    # Proton velocity (km/s)
    distparams['vp_i1a'] = float(i1a_proton_params[1])
    # Proton temperature (K)
    distparams['Tp_i1a'] = float(i1a_proton_params[2])
    i1a_proton_params = f.readline().split()
    # Proton azimuth flow angle (deg)
    distparams['v_az_i1a'] = float(i1a_proton_params[0])
    # Proton elevation flow angle (deg)
    distparams['v_el_i1a'] = float(i1a_proton_params[1])
    assert distparams['v_az_i1a'] < 360,\
        'Flow azimuth must be less than 360 degrees'

    # i1a integrated alpha parameters (possibly all zero?)
    i1a_alpha_params = f.readline().split()
    # Alpha number density (cm^-3)
    distparams['na_i1a'] = float(i1a_alpha_params[0])
    # Alpha velocity (km/s)
    distparams['va_i1a'] = float(i1a_alpha_params[1])
    # Alpha temperature (K)
    distparams['Ta_i1a'] = float(i1a_alpha_params[2])

    # i1b integrated ion parameters
    i1b_proton_params = f.readline().split()
    # Proton number density (cm^-3)
    distparams['np_i1b'] = float(i1b_proton_params[0])
    # Proton velocity (km/s)
    distparams['vp_i1b'] = float(i1b_proton_params[1])
    # Proton temperature (K)
    distparams['Tp_i1b'] = float(i1b_proton_params[2])

    # Magnetic field (out by a factor of 10 in data files for some reason)
    B = f.readline().split()
    distparams['Bx'] = float(B[0]) / 10
    distparams['By'] = float(B[1]) / 10
    distparams['Bz'] = float(B[2]) / 10
    sigmaB = f.readline().split()
    distparams['sigmaBx'] = float(sigmaB[0]) / 10
    distparams['sigmaBy'] = float(sigmaB[1]) / 10
    distparams['sigmaBz'] = float(sigmaB[2]) / 10

    # Replace bad values with nans
    to_replace = {'Tp_i1a': [-1.0, 0],
                  'np_i1a': [-1.0, 0],
                  'vp_i1a': [-1.0, 0],
                  'Tp_i1b': [-1.0, 0],
                  'np_i1b': [-1.0, 0],
                  'vp_i1b': [-1.0, 0],
                  'sigmaBx': -0.01, 'sigmaBy': -0.01, 'sigmaBz': -0.01,
                  'Bx': 0.0, 'By': 0.0, 'Bz': 0.0,
                  'v_az_i1a': [-1, 0], 'v_el_i1a': [-1, 0],
                  'na_i1a': [-1, 0], 'va_i1a': [-1, 0], 'Ta_i1a': [-1, 0]}
    distparams = distparams.replace(to_replace, np.nan)
    f.close()
    return distparams


def electron_dists(probe, starttime, endtime, remove_advect=False,
                   verbose=False):
    """
    Return 2D electron distributions between *starttime* and *endtime*

    Parameters
    ----------
    probe : int
        Helios probe to import data from. Must be 1 or 2.
    starttime : datetime
        Start of interval
    endtime : datetime
        End of interval
    remove_advect : bool, optional
        If *False*, the distribution is returned in
        the spacecraft frame.

        If *True*, the distribution is
        returned in the solar wind frame, by subtracting the spacecraft
        velocity from the velcoity of each bin. Note this significantly
        slows down reading in the distribution.
    verbose : bool, optional
        If ``True``, print dates when loading files. Default is ``False``.

    Returns
    -------
    dists : DataFrame
        Electron distribution functions
    """
    extensions = ['hdm.0', 'hdm.1', 'ndm.0', 'ndm.1']
    distlist = []

    # Loop through each day
    starttime_orig = starttime
    while starttime < endtime:
        year = starttime.year
        doy = starttime.strftime('%j')
        if verbose:
            print('Loading electron dists from year', year, 'doy', doy)
        # Directory for today's distribution files
        dist_dir = _dist_file_dir(probe, year, doy)
        print(dist_dir)
        # If directory doesn't exist, print error and continue
        if not os.path.exists(dist_dir):
            print('No electron distributions available for year', year,
                  'doy', doy)
            starttime += timedelta(days=1)
            continue

        # Locaiton of hdf file to save to/load from
        hdffile = 'h' + probe + str(year) + str(doy).zfill(3) +\
            'electron_dists.hdf'
        hdffile = os.path.join(dist_dir, hdffile)
        if os.path.isfile(hdffile):
            todays_dist = pd.read_hdf(hdffile)
            distlist.append(todays_dist)
            starttime += timedelta(days=1)
            continue

        todays_dist = []
        # Get every distribution function file present for this day
        for f in os.listdir(dist_dir):
            path = os.path.join(dist_dir, f)
            # Check for distribution function
            if path[-5:] in extensions:
                hour, minute, second = _dist_filename_to_hms(path)
                try:
                    d = electron_dist_single(probe, year, doy,
                                             hour, minute, second)
                except RuntimeError as err:
                    strerr = 'No electron distribution function data in file'
                    if str(err) == strerr:
                        continue
                    raise err
                if d is None:
                    continue

                t = datetime.combine(starttime.date(),
                                     time(hour, minute, second))
                d['Time'] = t
                if verbose:
                    print(t)
                todays_dist.append(d)

        if todays_dist == []:
            starttime += timedelta(days=1)
            continue
        todays_dist = pd.concat(todays_dist)
        todays_dist = todays_dist.set_index('Time', append=True)
        if use_hdf:
            todays_dist.to_hdf(hdffile, key='electron_dists', mode='w')
        distlist.append(todays_dist)
        starttime += timedelta(days=1)

    if distlist == []:
        raise RuntimeError('No electron data available for times ' +
                           str(starttime_orig) + ' to ' + str(endtime))
    return util.timefilter(distlist, starttime_orig, endtime)


def ion_dists(probe, starttime, endtime, remove_advect=False, verbose=False):
    """
    Return 3D ion distributions between *starttime* and *endtime*

    Parameters
    ----------
    probe : int
        Helios probe to import data from. Must be 1 or 2.
    starttime : datetime
        Start of interval
    endtime : datetime
        End of interval
    remove_advect : bool, optional
        If *False*, the distribution is returned in
        the spacecraft frame.

        If *True*, the distribution is
        returned in the solar wind frame, by subtracting the spacecraft
        velocity from the velcoity of each bin. Note this significantly
        slows down reading in the distribution.
    verbose : bool, optional
        If ``True``, print dates when loading files. Default is ``False``.

    Returns
    -------
    distinfo : Series
        Infromation stored in the top of distribution function files.
    """
    extensions = ['hdm.0', 'hdm.1', 'ndm.0', 'ndm.1']
    distlist = []

    # Loop through each day
    starttime_orig = starttime
    while starttime < endtime:
        year = starttime.year
        doy = int(starttime.strftime('%j'))
        if verbose:
            print('Loading ion dists from year', year, 'doy', doy)
        # Directory for today's distribution files
        dist_dir = _dist_file_dir(probe, year, doy)
        # If directory doesn't exist, print error and continue
        if not os.path.exists(dist_dir):
            print('No ion distributions available for year', year, 'doy', doy)
            starttime += timedelta(days=1)
            continue

        # Locaiton of hdf file to save to/load from
        hdffile = 'h' + probe + str(year) + str(doy).zfill(3) +\
            'ion_dists.hdf'
        hdffile = os.path.join(dist_dir, hdffile)
        if os.path.isfile(hdffile):
            todays_dist = pd.read_hdf(hdffile)
            distlist.append(todays_dist)
            starttime += timedelta(days=1)
            continue

        todays_dist = []
        # Get every distribution function file present for this day
        for f in os.listdir(dist_dir):
            path = os.path.join(dist_dir, f)
            # Check for distribution function
            if path[-5:] in extensions:
                hour, minute, second = _dist_filename_to_hms(path)
                try:
                    d = ion_dist_single(probe, year, doy,
                                        hour, minute, second)
                except RuntimeError as err:
                    strerr = 'No ion distribution function data in file'
                    if str(err) == strerr:
                        continue
                    raise err

                t = datetime.combine(starttime.date(),
                                     time(hour, minute, second))
                d['Time'] = t
                if verbose:
                    print(t)
                todays_dist.append(d)

        if todays_dist == []:
            starttime += timedelta(days=1)
            continue
        todays_dist = pd.concat(todays_dist)
        todays_dist = todays_dist.set_index('Time', append=True)
        if use_hdf:
            todays_dist.to_hdf(hdffile, key='ion_dist', mode='w')
        distlist.append(todays_dist)
        starttime += timedelta(days=1)

    if distlist == []:
        raise RuntimeError('No data available for times ' +
                           str(starttime_orig) + ' to ' + str(endtime))
    return util.timefilter(distlist, starttime_orig, endtime)


def ion_dist_single(probe, year, doy, hour, minute, second,
                    remove_advect=False):
    """
    Read in ion distribution function.

    Parameters
    ----------
    probe : int, string
        Helios probe to import data from. Must be 1 or 2.
    year : int
        Year
    doy : int
        Day of year
    hour : int
        Hour
    minute : int
        Minute.
    second : int
        Second
    remove_advect : bool, optional
        If *False*, the distribution is returned in
        the spacecraft frame.

        If *True*, the distribution is
        returned in the solar wind frame, by subtracting the spacecraft
        velocity from the velcoity of each bin. Note this significantly
        slows down reading in the distribution.

    Returns
    -------
    dist : DataFrame
        3D ion distribution function
    """
    probe = _check_probe(probe)
    f, filename = _loaddistfile(probe, year, doy, hour, minute, second)

    nionlines = None   # Number of lines in ion distribution
    linesread = 0  # Stores the total number of lines read in the file
    # Loop through file to find end of ion distribution function
    for i, line in enumerate(f):
        # Find start of proton distribution function
        if line[0:23] == 'Maximum of distribution':
            ionstartline = i + 1
        # Find number of lines in ion distribution function
        if line[0:4] == ' 2-D':
            nionlines = i - ionstartline
            break

    linesread += i
    # Bizzare case where there are two proton distributions in one file,
    # or there's no electron data available
    for i, line in enumerate(f):
        if line[0:23] == 'Maximum of distribution' or\
           line[0:30] == '  1.2 Degree, Pizzo correction' or\
           line[0:30] == ' -1.2 Degree, Pizzo correction':
            warnings.warn("More than one ion distribution function found",
                          RuntimeWarning)
            # NOTE: Bodge
            linesread -= 1
            break

    f.close()

    # If there's no electron data to get number of lines, set end of ion
    # distribution function to end of file
    if nionlines is None:
        nionlines = i - ionstartline + 1

    #####################################
    # Read and process ion distribution #
    #####################################
    # If no ion data in file
    if nionlines < 1:
        raise RuntimeError('No ion distribution function data in file')

    # Arguments for reading in data
    readargs = {'usecols': [0, 1, 2, 3, 4, 5, 6, 7],
                'names': ['Az', 'El', 'E_bin', 'pdf', 'counts',
                          'vx', 'vy', 'vz'],
                'delim_whitespace': True,
                'skiprows': ionstartline,
                'nrows': nionlines}
    # Read in data
    dist = pd.read_table(filename, **readargs)

    # Remove spacecraft abberation
    # Assumes that spacecraft motion is always in the ecliptic (x-y)
    # plane
    if remove_advect:
        params = distparams_single(probe, year, doy, hour, minute, second)
        dist['vx'] += params['helios_vr']
        dist['vy'] += params['helios_v']
    # Convert to SI units
    dist[['vx', 'vy', 'vz']] *= 1e3
    dist['pdf'] *= 1e12
    # Calculate magnitude, elevation and azimuth of energy bins
    dist['|v|'], dist['theta'], dist['phi'] =\
        util._cart2sph(dist['vx'], dist['vy'], dist['vz'])
    # Calculate bin energy assuming particles are protons
    dist['E_proton'] = 0.5 * constants.m_p.value * ((dist['|v|']) ** 2)

    # Convert to multi-index using azimuth, elevation, and energy bins
    dist = dist.set_index(['E_bin', 'El', 'Az'])
    return dist


def corefit(probe, starttime, endtime, verbose=False, try_download=True):
    """
    Read in merged data set

    Parameters
    ----------
    probe : int, string
        Helios probe to import data from. Must be 1 or 2.
    starttime : datetime
        Interval start time
    endtime : datetime
        Interval end time
    verbose : bool, optional
        If ``True``, print information as data is loading.
        Default is ``False``.

    Returns
    -------
    data : DataFrame
        Data set
    """
    probe = _check_probe(probe)
    dirs = []
    fnames = []
    daylist = util._daysplitinterval(starttime, endtime)
    for day in daylist:
        this_date = day[0]
        # Check that data for this day exists
        if probe == '1':
            if this_date < date(1974, 12, 12) or this_date > date(1985, 9, 4):
                continue
        if probe == '2':
            if this_date < date(1976, 1, 17) or this_date > date(1980, 3, 8):
                continue

        doy = int(this_date.strftime('%j'))
        year = this_date.year
        floc = (path.Path('E1_experiment') /
                'New_proton_corefit_data_2017' /
                'ascii' /
                'helios{}'.format(probe) /
                '{}'.format(year))
        dirs.append(floc)
        fname = 'h{}_{}_{:03}_corefit'.format(probe, year, doy)
        fnames.append(fname)

    extension = '.csv'
    local_base_dir = path.Path(helios_dir)
    remote_base_url = 'ftp://apollo.ssl.berkeley.edu/pub/helios-data/'

    def download_func(remote_base_url, local_base_dir, directory,
                      fname, extension):
        remote_url = '{}{}'.format(remote_base_url, directory)
        util.load(fname + extension,
                  local_base_dir / directory,
                  remote_url)

    def processing_func(f):
        return pd.read_csv(f, parse_dates=['Time'])

    return util.process(dirs, fnames, extension, local_base_dir,
                        remote_base_url, download_func, processing_func,
                        starttime, endtime, try_download)


def _merged_localdir(probe):
    return os.path.join(helios_dir,
                        'helios{}'.format(probe),
                        'merged',
                        'he{}_40sec'.format(probe))


def _merged_fname(probe, year, doy):
    # Return merged filename WITHOUT extension
    return 'H{}{}_{:03}'.format(probe, year - 1900, doy)


def merged(probe, starttime, endtime, try_download=True):
    """
    Read in merged data set.

    Parameters
    ----------
    probe : int, string
        Helios probe to import data from. Must be 1 or 2.
    starttime : datetime
        Interval start time
    endtime : datetime
        Interval end time
    verbose : bool, optional
        If ``True``, print information as data is loading.
        Default is ``True``.

    Returns
    -------
    data : DataFrame
        Merged data set

    Notes
    -----
    This is an old dataset, and it is recommended to use `corefit` instead.
    """
    probe = _check_probe(probe)
    local_base_dir = (path.Path(helios_dir) /
                      'helios{}'.format(probe) /
                      'merged' /
                      'he{}_40sec'.format(probe))
    extension = '.dat'
    remote_base_url = ('ftp://cdaweb.gsfc.nasa.gov/pub/data/helios/'
                       'helios{}/merged/he{}_40sec'.format(probe, probe))
    fnames = []
    dirs = []
<<<<<<< HEAD
    units = OrderedDict([('rh', u.AU), ('esh', u.deg),
                        ('clong', u.deg), ('clat', u.deg), ('HGIlong', u.deg),
                        ('br', u.nT), ('bt', u.nT), ('bn', u.nT),
                        ('vp1r', u.km / u.s),
                        ('vp1t', u.km / u.s), ('vp1n', u.km / u.s),
                        ('crot', u.dimensionless_unscaled), ('np1', u.cm**-3),
                        ('vp1', u.km / u.s), ('Tp1', u.K), ('vaz', u.deg),
                        ('vel', u.deg), ('Bx', u.nT), ('By', u.nT),
                        ('Bz', u.nT), ('sBx', u.nT),
                        ('sBy', u.nT), ('sBz', u.nT),
                        ('nal', u.cm**-3), ('val', u.km / u.s), ('Tal', u.K),
                        ('np2', u.cm**-3), ('vp2', u.km / u.s)])
=======
    daylist = util._daysplitinterval(starttime, endtime)
>>>>>>> 7575d198
    for [day, _, _] in daylist:
        # Check that data for this day exists
        if probe == '1':
            if day < date(1974, 12, 12) or day > date(1985, 9, 4):
                continue
        if probe == '2':
            if day < date(1976, 1, 17) or day > date(1980, 3, 8):
                continue

        doy = int(day.strftime('%j'))
        year = day.year
        fnames.append('H{}{}_{:03}'.format(probe, year - 1900, doy))
        dirs.append('')

    def download_func(remote_base_url, local_base_dir,
                      directory, fname, extension):
        remote_url = remote_base_url + str(directory)
        local_dir = local_base_dir / directory
        util._download_remote(remote_url, fname + extension, local_dir)

    def processing_func(f):
        # Load data
        data = pd.read_table(f, delim_whitespace=True)

        # Process data
        data['year'] = data['year'].astype(int)
        # Convert date info to datetime
        data['Time'] = pd.to_datetime(data['year'], format='%Y') + \
            pd.to_timedelta(data['day'] - 1, unit='d') + \
            pd.to_timedelta(data['hour'], unit='h') + \
            pd.to_timedelta(data['min'], unit='m') + \
            pd.to_timedelta(data['sec'], unit='s')

        data = data.drop(['year', 'day', 'hour', 'min', 'sec', 'dechr'],
                         axis=1)
        # Set zero values to nans
        data.replace(0.0, np.nan, inplace=True)
        return data

    return util.process(dirs, fnames, extension, local_base_dir,
                        remote_base_url, download_func, processing_func,
                        starttime, endtime, units=units,
                        try_download=try_download)


def _4hz_filename(probe, year, doy):
    # Returns 4hz filename WITHOUT extension
    return 'he{}1s{}{:03}'.format(probe, year - 1900, doy)


def mag_4hz(probe, starttime, endtime, try_download=True):
    """
    Read in 4Hz magnetic field data.

    Parameters
    ----------
    probe : int, string
        Helios probe to import data from. Must be 1 or 2.
    starttime : datetime
        Interval start time
    endtime : datetime
        Interval end time
    try_download : bool, optional
        If ``False`` don't try to download data if it is missing locally.

    Returns
    -------
    data : DataFrame
        4Hz magnetic field data set
    """
    probe = _check_probe(probe)
    local_base_dir = (path.Path(helios_dir) / 'E2_experiment' /
                      'Data_Cologne_Nov2016_bestdata' / 'HR' /
                      'helios{}'.format(probe))
    remote_base_url = 'apollo.ssl.berkeley.edu'
    daylist = util._daysplitinterval(starttime, endtime)
    extension = '.asc'
    dirs = []
    fnames = []
    for [day, _, _] in daylist:
        dirs.append('')
        doy = int(day.strftime('%j'))
        year = day.year
        fnames.append('he{}1s{}{:03}'.format(probe, year - 1900, doy))

    def download_func(remote_base_url, local_base_dir,
                      directory, fname, extension):
        local_dir = local_base_dir / directory
        remote_dir = ('pub/helios-data/E2_experiment/'
                      'Data_Cologne_Nov2016_bestdata/'
                      'HR/helios{}'.format(probe))
        remote_url = 'ftp://' + remote_base_url + '/' + remote_dir

        original_fname = fname
        fname = None
        # Because the filename contains a number between 0 and 24 at the end,
        # get a list of all the filenames and compare them to the filename
        # we want
        with FTP(remote_base_url) as ftp:
            ftp.login()
            remote_fnames = ftp.nlst(remote_dir)

        for remote_fname in remote_fnames:
            if original_fname in remote_fname:
                fname = remote_fname
                break
        util._download_remote(remote_url, fname, local_base_dir)

        # Rename to a sensible and deterministic file name
        downloaded_path = (local_base_dir / fname).with_suffix(extension)
        new_path = (local_base_dir / original_fname).with_suffix(extension)
        downloaded_path.rename(new_path)

    def processing_func(f):
        # Read in data
        headings = ['Time', 'Bx', 'By', 'Bz', '|B|']
        cols = [0, 4, 5, 6, 7]
        data = pd.read_table(f, names=headings, header=None,
                             usecols=cols, delim_whitespace=True)

        # Convert date info to datetime
        data['Time'] = pd.to_datetime(data['Time'], format='%Y-%m-%dT%H:%M:%S')
        data = data.set_index('Time', drop=True)
        return data

    return util.process(dirs, fnames, extension, local_base_dir,
                        remote_base_url, download_func, processing_func,
                        starttime, endtime, try_download=try_download)


def _ness_localdir(probe, year):
    return os.path.join(helios_dir, 'helios{}'.format(probe),
                        'mag', '6sec_ness', '{}'.format(year))


def _ness_fname(probe, year, doy):
    # Returns ness magnetic field filename WITHOUT extension
    return 'h{}{}{:03}'.format(probe, year - 1900, doy)


def mag_ness(probe, starttime, endtime, verbose=True, try_download=True):
    """
    Read in 6 second magnetic field data.

    Parameters
    ----------
    probe : int, string
        Helios probe to import data from. Must be 1 or 2.
    starttime : datetime
        Interval start time
    endtime : datetime
        Interval end time
    verbose : bool, optional
        If ``True``, print more information as data is loading. Default is
        ``True``.

    Returns
    -------
    data : DataFrame
        6 second magnetic field data set
    """
    probe = _check_probe(probe)
    startdate = starttime.date()
    enddate = endtime.date()

    def _check_doy(probe, year, doy):
        '''
        Returns False if year and doy are out of bounds for given probe
        '''
        if probe == '1':
            minyear = 1974
            mindoy = 349
            maxyear = 1981
            maxdoy = 167
        elif probe == '2':
            minyear = 1976
            mindoy = 17
            maxyear = 1980
            maxdoy = 68

        if (year == minyear and doy < mindoy) or (year < minyear):
            return False
        elif (year == maxyear and doy > maxdoy) or (year > maxyear):
            return False
        else:
            return True

    data = []
    # Loop through years
    for year in range(startdate.year, enddate.year + 1):

        floc = _ness_localdir(probe, year)
        # Calculate start day
        startdoy = 1
        if year == startdate.year:
            startdoy = int(startdate.strftime('%j'))
        # Calculate end day
        enddoy = 366
        if year == enddate.year:
            enddoy = int(enddate.strftime('%j'))

        # Loop through days of year
        for doy in range(startdoy, enddoy + 1):
            nodatastr = '{}/{:03} 6s mag data not available'.format(year, doy)
            datastr = '{}/{:03} 6s mag data loaded'.format(year, doy)
            if not _check_doy(probe, year, doy):
                if verbose:
                    print(nodatastr)
                continue

            hdfloc = os.path.join(floc, _ness_fname(probe, year, doy) + 'hdf')
            if os.path.isfile(hdfloc):
                # Load data from already processed file
                data.append(pd.read_hdf(hdfloc, 'table'))
                print(datastr)
                continue

            # Data not processed yet, try to process and load it
            try:
                data.append(_mag_ness_fromascii(probe, year, doy,
                                                try_download=try_download))
                if verbose:
                    print(datastr)
            except ValueError:
                if verbose:
                    print(nodatastr)

    if data == []:
        raise ValueError('No 6s mag data avaialble between '
                         '{} and {}'.format(starttime, endtime))
    return util.timefilter(data, starttime, endtime)


def _mag_ness_fromascii(probe, year, doy, try_download=True):
    """
    Read in a single day of 6 second magnetic field data.

    Data is read from orignal ascii files, and saved to a hdf file for faster
    access after the first read.

    Parameters
    ----------
    probe : int, string
        Helios probe to import data from. Must be 1 or 2.
    year : int
        Year
    doy : int
        Day of year

    Returns
    -------
    data : DataFrame
        6 second magnetic field data set
    """
    probe = _check_probe(probe)
    local_dir = _ness_localdir(probe, year)
    remote_url = ('ftp://spdf.sci.gsfc.nasa.gov/pub/data/helios/helios' +
                  probe + '/mag/6sec_ness/' + str(year) + '/')
    fname = _ness_fname(probe, year, doy) + '.asc'
    f = util.load(fname, local_dir, remote_url, try_download=try_download)

    # Read in data
    headings = ['probe', 'year', 'doy', 'hour', 'minute', 'second', 'naverage',
                'Bx', 'By', 'Bz', '|B|', 'sigma_Bx', 'sigma_By', 'sigma_Bz']

    colspecs = [(1, 2), (2, 4), (4, 7), (7, 9), (9, 11), (11, 13), (13, 15),
                (15, 22), (22, 29), (29, 36), (36, 42), (42, 48), (48, 54),
                (54, 60)]
    data = pd.read_fwf(f, names=headings, header=None,
                       colspecs=colspecs)

    # Process data
    data['year'] += 1900
    # Convert date info to datetime
    data['Time'] = pd.to_datetime(data['year'], format='%Y') + \
        pd.to_timedelta(data['doy'] - 1, unit='d') + \
        pd.to_timedelta(data['hour'], unit='h') + \
        pd.to_timedelta(data['minute'], unit='m') + \
        pd.to_timedelta(data['second'], unit='s')
    data = data.drop(['year', 'doy', 'hour', 'minute', 'second'], axis=1)
    data = data.set_index('Time', drop=False)

    # Save data to a hdf store
    if use_hdf:
        _save_hdf(data, local_dir, _ness_fname(probe, year, doy))
    return(data)


def _save_hdf(data, fdir, fname):
    saveloc = os.path.join(fdir, fname + '.hdf')
    data.to_hdf(saveloc, 'table', format='fixed', mode='w')<|MERGE_RESOLUTION|>--- conflicted
+++ resolved
@@ -957,7 +957,6 @@
                        'helios{}/merged/he{}_40sec'.format(probe, probe))
     fnames = []
     dirs = []
-<<<<<<< HEAD
     units = OrderedDict([('rh', u.AU), ('esh', u.deg),
                         ('clong', u.deg), ('clat', u.deg), ('HGIlong', u.deg),
                         ('br', u.nT), ('bt', u.nT), ('bn', u.nT),
@@ -970,9 +969,7 @@
                         ('sBy', u.nT), ('sBz', u.nT),
                         ('nal', u.cm**-3), ('val', u.km / u.s), ('Tal', u.K),
                         ('np2', u.cm**-3), ('vp2', u.km / u.s)])
-=======
     daylist = util._daysplitinterval(starttime, endtime)
->>>>>>> 7575d198
     for [day, _, _] in daylist:
         # Check that data for this day exists
         if probe == '1':
